--- conflicted
+++ resolved
@@ -85,12 +85,9 @@
 	"config.detectSubmodules": "Controls whether to automatically detect git submodules.",
 	"colors.added": "Color for added resources.",
 	"config.detectSubmodulesLimit": "Controls the limit of git submodules detected.",
-<<<<<<< HEAD
 	"config.showStagedChangesResourceGroup": "Always show the Staged Changes resource group.",
-=======
 	"config.alwaysSignOff": "Controls the signoff flag for all commits.",
 	"config.ignoredRepositories": "List of git repositories to ignore.",
->>>>>>> 9d3d20c3
 	"colors.modified": "Color for modified resources.",
 	"colors.deleted": "Color for deleted resources.",
 	"colors.untracked": "Color for untracked resources.",
