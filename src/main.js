--- conflicted
+++ resolved
@@ -72,18 +72,11 @@
 // TODO@Ben Electron 2.0.x: prevent localStorage migration from SQLite to LevelDB due to issues
 app.commandLine.appendSwitch('disable-mojo-local-storage');
 
-<<<<<<< HEAD
 // TODO@Ben Electron 2.0.x: force srgb color profile (for https://github.com/Microsoft/vscode/issues/51791)
 app.commandLine.appendSwitch('force-color-profile', 'srgb');
 
-let fs = require('fs');
-let path = require('path');
-let minimist = require('minimist');
-let paths = require('./paths');
-=======
 const minimist = require('minimist');
 const paths = require('./paths');
->>>>>>> 76f39b2e
 
 const args = minimist(process.argv, {
 	string: [
